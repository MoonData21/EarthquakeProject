--- conflicted
+++ resolved
@@ -16,16 +16,11 @@
 
 On mobile: Press the Arrow button on the top left to search for earthquakes.
 
-On mobile: **tap or hold the yellow line** to view the earthquake’s information.
+On mobile: **tap or hold the yellow line** to view the earthquake information.
 
 > **Note:** All earthquake times are displayed in **UTC**,  
 > and all depths are in **kilometers (km)**.
-<<<<<<< HEAD
-> Mobile Devices: Press the Arrow button on the top left to search earthquakes.
-"""
-=======
     """
->>>>>>> 4b7ff5ee
 )
 
 # -------------------------------
